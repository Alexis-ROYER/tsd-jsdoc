import * as fs from 'fs';
import * as path from 'path';
import * as ts from 'typescript';
import { Dictionary } from './Dictionary';
import { warn, debug, docletDebugInfo } from './logger';
import { assertNever } from './assert_never';
import { isClassDoclet, isNamespaceDoclet, isEnumDoclet } from './doclet_utils';
import {
    createClass,
    createClassMember,
    createClassMethod,
    createConstructor,
    createEnum,
    createFunction,
    createInterface,
    createInterfaceMember,
    createInterfaceMethod,
    createModule,
    createExportDefault,
    createNamespace,
    createNamespaceMember,
    createTypedef,
} from './create_helpers';
import { generateTree, StringTreeNode, resolveTypeParameters } from './type_resolve_helpers';

interface IDocletTreeNode
{
    doclet: TDoclet;
    children: IDocletTreeNode[];
    isNested?: boolean;
    /**
     * Helper flag for named export identification.
     */
    isNamedExport?: boolean;
    /**
     * Flag set by the 'exported' generation strategy when Emitter._markExported() is called.
     */
    isExported?: boolean;
    /**
     * Makes the node be exported with another name for export.
     * Prevails on `@ignore` tags when set.
     */
    exportName?: string;
}

function isDocumented(doclet: TDoclet): boolean
{
    // Same predicate as in publish().
    if (doclet.undocumented)
        if (doclet.comment && (doclet.comment.length > 0))
            return true;
        else
            return false;
    else
        return true;
}

<<<<<<< HEAD
function isClassLike(doclet: TDoclet): boolean
{
    return doclet.kind === 'class' || doclet.kind === 'interface' || doclet.kind === 'mixin';
}

function isModuleLike(doclet: TDoclet): boolean
{
    return doclet.kind === 'module' || doclet.kind === 'namespace';
}

function isEnum(doclet: TDoclet): boolean
{
    return !!(
        (doclet.kind === 'member' || doclet.kind === 'constant')
        && doclet.isEnum
    );
}

function isDefaultExport(doclet: TDoclet, treeNodes: Dictionary<IDocletTreeNode>): boolean
{
    if ((doclet.kind !== 'module')
        && doclet.meta && (doclet.meta.code.name === 'module.exports')
        && doclet.longname.startsWith('module:'))
    {
        // Jsdoc does not set the memberof attribute for default exports (we shall fix that actually).
        // By default, the longname of the default export doclet is the longname of the member module.
        const moduleName = doclet.memberof ? doclet.memberof : doclet.longname;
        // Let's check the longname corresponds to an existing module in the current tree nodes.
        const node = treeNodes[moduleName];
        if (node && (node.doclet.kind === 'module'))
        {
            // This is a default export doclet.

            // Let's fix a couple of missing things (if not already fixed) at this point.
            if (! doclet.memberof)
            {
                doclet.memberof = node.doclet.longname;
                debug(`isDefaultExport(): ${docletDebugInfo(doclet)}.memberof fixed to '${doclet.memberof}'`);
            }

            if (! doclet.meta.code.value)
            {
                // When the default export value is not given in the `meta.code.value` attribute,
                // let's read it directly from the source file.
                const sourcePath : string = path.join(doclet.meta.path, doclet.meta.filename);
                const fd = fs.openSync(sourcePath, 'r');
                if (fd < 0)
                {
                    warn(`Could not read from '${sourcePath}'`);
                    return true;
                }
                const begin = doclet.meta.range[0];
                const end = doclet.meta.range[1];
                const length = end - begin;
                const buffer = Buffer.alloc(length);
                if (fs.readSync(fd, buffer, 0, length, begin) !== length)
                {
                    warn(`Could not read from '${sourcePath}'`);
                    return true;
                }
                doclet.meta.code.value = buffer.toString().trim();
                if (doclet.meta.code.value.endsWith(";"))
                    doclet.meta.code.value = doclet.meta.code.value.slice(0, -1).trimRight();
                if (doclet.meta.code.value.match(/^export +default +/))
                    doclet.meta.code.value = doclet.meta.code.value.replace(/^export +default +/, "");
                debug(`isDefaultExport(): ${docletDebugInfo(doclet)}.meta.code.value fixed to '${doclet.meta.code.value}'`);
            }

            return true;
        }
    }
    return false;
}

function isNamedExport(doclet: TDoclet, treeNodes: Dictionary<IDocletTreeNode>): boolean
{
    // First of all, check whether the `.isNamedExport` flag is set.
    const node = treeNodes[doclet.longname];
    if (node && node.isNamedExport)
    {
        return true;
    }

    // Otherwise, analyze the doclet info.
    if ((doclet.kind !== 'module')
        && doclet.meta && doclet.meta.code.name
        && (doclet.meta.code.name.startsWith('module.exports.') || doclet.meta.code.name.startsWith('exports.'))
        && doclet.longname.startsWith('module:')
        && doclet.memberof) // <= memberof is set by jsdoc for named exports.
    {
        // Let's check the parent node is a module.
        const parent = treeNodes[doclet.memberof];
        if (parent && (parent.doclet.kind === 'module'))
        {
            // Set the `.isNamedExport` attribute by the way.
            // This ensures the doclet will still be recognized as a named export, even though its name is changed (in create_helpers.ts possibly).
            if (node)
            {
                node.isNamedExport = true;
            }

            return true;
        }
    }
    return false;
}

/**
 * Determines whether the given doclet is a 'exports =' assignment.
 * In that case, the doclet longname takes the module's one,
 * disturbing by the way the processing of the doclets.
 */
function isExportsAssignment(doclet: TDoclet, treeNodes: Dictionary<IDocletTreeNode>): boolean
{
    if ((doclet.kind === 'member')
        && doclet.meta && doclet.meta.code.name && (doclet.meta.code.name === 'exports')
        && doclet.longname.startsWith('module:')
        && doclet.memberof) // <= memberof is set by jsdoc for named exports.
    {
        // Let's check the memberof node is a module.
        const node = treeNodes[doclet.memberof];
        if (node && (node.doclet.kind === 'module'))
            return true;
    }
    return false;
}

function shouldMoveOutOfClass(doclet: TDoclet): boolean
=======
function shouldMoveOutOfClass(doclet: TDoclet)
>>>>>>> 458f5b6d
{
    return isClassDoclet(doclet)
        || isNamespaceDoclet(doclet)
        || isEnumDoclet(doclet)
        || doclet.kind === 'typedef';
}

function isClassDeclaration(doclet: TDoclet): boolean
{
    return !!(
        doclet && (doclet.kind === 'class')
        && doclet.meta && (
            // When the owner class's comment contains a `@class` tag, the first doclet for the class is a detached one,
            // by the way the `meta.code` section is empty.
            (! doclet.meta.code.type)
            || (doclet.meta.code.type === 'ClassDeclaration')
            || (doclet.meta.code.type === 'ClassExpression')
        )
    );
}

function isConstructor(doclet: TDoclet): boolean
{
    return !!(
        (doclet.kind === 'class')
        && doclet.meta && (doclet.meta.code.type === 'MethodDefinition')
    );
}

export class Emitter
{
    results: ts.Node[] = [];

    private _treeRoots: IDocletTreeNode[] = [];
    private _treeNodes: Dictionary<IDocletTreeNode> = {};

    // resolutionNeeded: IResolutionMap;

    constructor(public readonly options: ITemplateConfig)
    { }

    parse(docs?: TAnyDoclet[])
    {
        debug(`Emitter.parse()`);

        this.results = [];
        this._treeRoots = [];
        this._treeNodes = {};

        if (!docs)
            return;

        this._createTreeNodes(docs);
        this._buildTree(docs);
        if (this.options.generationStrategy === 'exported')
            this._markExported();
        this._parseTree();
    }

    emit()
    {
        debug(`----------------------------------------------------------------`);
        debug(`Emitter.emit()`);

        const resultFile = ts.createSourceFile(
            'types.d.ts',
            '',
            ts.ScriptTarget.Latest,
            false,
            ts.ScriptKind.TS);

        const printer = ts.createPrinter({
            removeComments: false,
            newLine: ts.NewLineKind.LineFeed,
        });

        let out2 = '';

        for (let i = 0; i < this.results.length; ++i)
        {
            out2 += printer.printNode(ts.EmitHint.Unspecified, this.results[i], resultFile);
            out2 += '\n\n';
        }

        return out2;
    }

    private _createTreeNodes(docs: TAnyDoclet[])
    {
        debug(`----------------------------------------------------------------`);
        debug(`Emitter._createTreeNodes()`);

        for (let i = 0; i < docs.length; ++i)
        {
            const doclet = docs[i];

            if (doclet.kind === 'package'
                // Do not ignore doclet at this stage.
                // Let's create the tree node, build the tree,
                // and eventually filter out the node when generating the output in _parseTreeNode().
                //|| this._ignoreDoclet(doclet)
                )
            {
                debug(`Emitter._createTreeNodes(): skipping ${docletDebugInfo(doclet)} (package)`);
                continue;
            }

            const node = this._treeNodes[doclet.longname];
            if (!node)
            {
                debug(`Emitter._createTreeNodes(): adding ${docletDebugInfo(doclet)} to this._treeNodes`);
                this._treeNodes[doclet.longname] = { doclet, children: [] };
            }
            else
            {
                debug(`Emitter._createTreeNodes(): skipping ${docletDebugInfo(doclet)} (doclet name already known)`);
            }
        }
    }

    private _buildTree(docs: TAnyDoclet[])
    {
        debug(`----------------------------------------------------------------`);
        debug(`Emitter._buildTree()`);

        nextDoclet: for (let i = 0; i < docs.length; ++i)
        {
            const doclet = docs[i];

            if (doclet.kind === 'package'
                // Do not ignore doclet at this stage.
                // Let's build the tree,
                // and eventually filter out the node when generating the output in _parseTreeNode().
                //|| this._ignoreDoclet(doclet)
                )
            {
                debug(`Emitter._buildTree(): skipping ${docletDebugInfo(doclet)} (package)`);
                continue nextDoclet;
            }

            if (isConstructor(doclet))
            {
                // If this doclet is a constructor, do not watch the 'memberof' attribute:
                // - it usually has the same value as the owner class's declaration,
                // - it does not point to the owner class itself.
                // Use the 'longname' which equals to the owner class's 'longname'.
                const ownerClass = this._getNodeFromLongname(doclet.longname, (node: IDocletTreeNode) => isClassDeclaration(node.doclet));
                if (!ownerClass)
                {
                    warn(`Failed to find owner class of constructor '${doclet.longname}'.`, doclet);
                    continue nextDoclet;
                }
                // jsdoc@3.6.3 may generate multiple doclets for constructors.
                // Watch in the class children whether a constructor is already registered.
                if (this._checkDuplicateChild(doclet, ownerClass, (child: IDocletTreeNode) => isConstructor(child.doclet)))
                    continue nextDoclet;

                debug(`Emitter._buildTree(): adding constructor ${docletDebugInfo(doclet)} to class declaration ${docletDebugInfo(ownerClass.doclet)}`);
                ownerClass.children.push({ doclet: doclet, children: [] });

                // When this constructor is not documented, the 'params' field might not be set.
                // Inherit from the owner class when possible, in order to ensure constructor generation with the appropriate parameter list.
                if ((doclet.kind === 'class') && ((! doclet.params) || (doclet.params.length === 0))
                    && (ownerClass.doclet.kind === 'class') && ownerClass.doclet.params && (ownerClass.doclet.params.length > 0))
                {
                    debug(`Emitter._buildTree(): inheriting 'params' from owner class ${docletDebugInfo(ownerClass.doclet)} for undocumented constructor ${docletDebugInfo(doclet)}`);
                    doclet.params = ownerClass.doclet.params;
                }

                // Proceed with the next doclet.
                continue nextDoclet;
            }

            let interfaceMerge: IDocletTreeNode | null = null;

            // Generate an interface of the same name as the class to perform
            // a namespace merge.
            if (doclet.kind === 'class')
            {
                const impls = doclet.implements || [];
                const mixes = doclet.mixes || [];
                const extras = impls.concat(mixes);

                if (extras.length)
                {
                    const longname = this._getInterfaceKey(doclet.longname);
                    interfaceMerge = this._treeNodes[longname] = {
                        doclet: {
                            kind: 'interface',
                            name: doclet.name,
                            scope: doclet.scope,
                            longname: longname,
                            augments: extras,
                            memberof: doclet.memberof,
                        },
                        children: [],
                    };
                    debug(`Emitter._buildTree(): merge interface ${docletDebugInfo(interfaceMerge.doclet)} created for ${docletDebugInfo(doclet)}`);
                }
            }

            let namespaceMerge: IDocletTreeNode | null = null;

            // Generate an namespace of the same name as the interface/mixin to perform
            // a namespace merge containing any static children (ex members and functions).
            if (doclet.kind === 'interface' || doclet.kind === 'mixin')
            {
                const staticChildren = docs.filter(d => (d as IDocletBase).memberof === doclet.longname && (d as IDocletBase).scope === 'static');
                if (staticChildren.length)
                {
                    const longname = this._getNamespaceKey(doclet.longname);
                    namespaceMerge = this._treeNodes[longname] = {
                        doclet: {
                            kind: 'namespace',
                            name: doclet.name,
                            scope: doclet.scope,
                            longname: longname,
                            memberof: doclet.memberof,
                        },
                        children: [],
                    };
                    debug(`Emitter._buildTree(): merge namespace ${docletDebugInfo(namespaceMerge.doclet)} created for ${docletDebugInfo(doclet)}`);

                    staticChildren.forEach(c => (c as IDocletBase).memberof = longname);
                }
            }

            // Call isDefaultExport() a first time here, in order to fix the `.memberof` attribute if not set.
            isDefaultExport(doclet, this._treeNodes);

            if (doclet.memberof)
            {
                const parent = this._getNodeFromLongname(doclet.memberof, function(node: IDocletTreeNode) {
                    // When the scope of the doclet is 'instance', look for something that is a class or so.
                    if (doclet.scope === 'instance')
                        return isClassLike(node.doclet);
                    return true;
                });
                if (!parent)
                {
                    warn(`Failed to find parent of doclet '${doclet.longname}' using memberof '${doclet.memberof}', this is likely due to invalid JSDoc.`, doclet);
                    continue nextDoclet;
                }

                if (isDefaultExport(doclet, this._treeNodes))
                {
                    if (doclet.meta && doclet.meta.code.value && doclet.meta.code.value.startsWith('{'))
                    {
                        // 'module.exports = {name: ... }' named export pattern.
                        debug(`Emitter._buildTree(): 'module.exports = {name: ... }' named export pattern doclet ${docletDebugInfo(doclet)}: skipping doclet but scan the object members`);
                        // This default export doclet is followed by doclets wich describe each field of the {name: ...} object,
                        // but those are not named 'export' and thus cannot be detected as named exports by default.
                        const value = JSON.parse(doclet.meta.code.value);
                        for (const name in value)
                        {
                            this._resolveDocletType(name, parent,
                                function(namedExportNode: IDocletTreeNode) {
                                    debug(`Emitter._buildTree(): tagging ${docletDebugInfo(namedExportNode.doclet)} as a named export`);
                                    namedExportNode.isNamedExport = true;
                                }
                            );
                        }
                        continue nextDoclet;
                    }
                    else
                    {
                        // Export doclets may be twiced, escpecially in case of inline or lambda definitions.
                        // Scan the parent module's children in order to avoid the addition of two doclets for the same default export purpose.
                        const thisEmitter = this;
                        if (this._checkDuplicateChild(doclet, parent, (child: IDocletTreeNode) => isDefaultExport(child.doclet, thisEmitter._treeNodes)))
                            continue nextDoclet;
                        // No default export doclet yet in the parent module.
                        debug(`Emitter._buildTree(): adding default export ${docletDebugInfo(doclet)} to module ${docletDebugInfo(parent.doclet)}`);
                        // The longname of default export doclets is the same as the one of the parent module itself.
                        // Thus no tree node has been created yet. Let's create one.
                        parent.children.push({ doclet: doclet, children: [] });
                        continue nextDoclet;
                    }
                }
                if (isExportsAssignment(doclet, this._treeNodes))
                {
                    debug(`Emitter._buildTree(): adding 'exports =' assignment ${docletDebugInfo(doclet)} to module ${docletDebugInfo(parent.doclet)}`);
                    // The longname of 'exports =' assignment doclets is the same as the one of the parent module itself.
                    // Thus no tree node has been created yet. Let's create one.
                    parent.children.push({ doclet: doclet, children: [] });
                    continue nextDoclet;
                }

                const obj = this._treeNodes[doclet.longname];
                if (!obj)
                {
                    warn('Failed to find doclet node when building tree, this is likely a bug.', doclet);
                    continue nextDoclet;
                }

                const isParentClassLike = isClassDoclet(parent.doclet);

                // We need to move this into a module of the same name as the parent
                if (isParentClassLike && shouldMoveOutOfClass(doclet))
                {
                    debug(`Emitter._buildTree(): move out of class!`);

                    const mod = this._getOrCreateClassNamespace(parent);

                    if (interfaceMerge)
                    {
                        debug(`Emitter._buildTree(): adding ${docletDebugInfo(interfaceMerge.doclet)} to ${docletDebugInfo(mod.doclet)}`);
                        mod.children.push(interfaceMerge);
                    }
                    if (namespaceMerge)
                    {
                        debug(`Emitter._buildTree(): adding ${docletDebugInfo(namespaceMerge.doclet)} to ${docletDebugInfo(mod.doclet)}`);
                        mod.children.push(namespaceMerge);
                    }

                    debug(`Emitter._buildTree(): adding ${docletDebugInfo(obj.doclet)} to ${docletDebugInfo(mod.doclet)}`);
                    mod.children.push(obj);
                }
                else
                {
<<<<<<< HEAD
                    if (this._checkDuplicateChild(doclet, parent,
                        function(child: IDocletTreeNode) {
                            if (child.doclet.kind !== doclet.kind)
                                return false;
                            if (child.doclet.longname === doclet.longname)
                                return true;
                            // Check also against the optional form of the doclet.
                            const shortname = doclet.name || '';
                            const optionalLongname = doclet.longname.slice(0, doclet.longname.length - shortname.length) + `[${shortname}]`;
                            if (child.doclet.longname === optionalLongname)
                                return true;
                            return false;
                        }
                    ))
                        continue nextDoclet;

                    const isObjModuleLike = isModuleLike(doclet);
                    const isParentModuleLike = isModuleLike(parent.doclet);
=======
                    const isObjModuleLike = isNamespaceDoclet(doclet);
                    const isParentModuleLike = isNamespaceDoclet(parent.doclet);
>>>>>>> 458f5b6d

                    if (isObjModuleLike && isParentModuleLike)
                    {
                        debug(`Emitter._buildTree(): nested modules / namespaces!`);
                        obj.isNested = true;
                    }

                    const isParentEnum = isEnumDoclet(parent.doclet);

                    if (!isParentEnum)
                    {
                        if (interfaceMerge)
                        {
                            debug(`Emitter._buildTree(): adding ${docletDebugInfo(interfaceMerge.doclet)} to ${docletDebugInfo(parent.doclet)}`);
                            parent.children.push(interfaceMerge);
                        }

                        if (namespaceMerge)
                        {
                            debug(`Emitter._buildTree(): adding ${docletDebugInfo(namespaceMerge.doclet)} to ${docletDebugInfo(parent.doclet)}`);
                            parent.children.push(namespaceMerge);
                        }

                        debug(`Emitter._buildTree(): adding ${docletDebugInfo(obj.doclet)} to ${docletDebugInfo(parent.doclet)}`);
                        parent.children.push(obj);
                    }
                }
            }
            else
            {
                const obj = this._treeNodes[doclet.longname];
                if (!obj)
                {
                    warn('Failed to find doclet node when building tree, this is likely a bug.', doclet);
                    continue nextDoclet;
                }

                if (interfaceMerge)
                {
                    debug(`Emitter._buildTree(): ${docletDebugInfo(interfaceMerge.doclet)} detected as a root`);
                    this._treeRoots.push(interfaceMerge);
                }

                if (namespaceMerge)
                {
                    debug(`Emitter._buildTree(): ${docletDebugInfo(namespaceMerge.doclet)} detected as a root`);
                    this._treeRoots.push(namespaceMerge);
                }

                debug(`Emitter._buildTree(): ${docletDebugInfo(obj.doclet)} detected as a root`);
                this._treeRoots.push(obj);
            }
        }
    }

    /**
     * Before adding the doclet as a child of a candidate parent, check whether it is a duplicate a an already known child.
     * In such a case, the most documented doclet is preferred, or the last one.
     * @param doclet Candidate child doclet.
     * @param parent Candidate parent node.
     * @param match Handler that tells whether an already known child is a duplicate for the previous candidate child `doclet`.
     * @returns `true` when a duplicate has been found, `false` otherwise.
     */
    private _checkDuplicateChild(doclet: TDoclet, parent: IDocletTreeNode, match: (child: IDocletTreeNode) => boolean): boolean
    {
        // Check this doclet does not exist yet in the candidate parent's children.
        for (const child of parent.children)
        {
            if (match(child))
            {
                if (! isDocumented(doclet))
                {
                    // Do not add the undocumented doclet to the parent twice.
                    debug(`Emitter._checkConcurrentChild(): skipping undocumented ${docletDebugInfo(doclet)} because ${docletDebugInfo(child.doclet)} is already known in parent ${docletDebugInfo(parent.doclet)}`);

                    // At this point, we could be tempted to merge meta information between detached and actual doclets.
                    // The code below has no particular use in the rest of the process, thus it is not activated yet,
                    // but it could be of interest, so it is left as a comment:
                    /*// Check whether the meta information can be merged between a detached and an actual doclet.
                    if (doclet.meta && doclet.meta.range                            // <= is `doclet` an actual doclet?
                        && ((! child.doclet.meta) || (! child.doclet.meta.range)))  // <= is `child.doclet` a detached doclet?
                    {
                        debug(`Emitter._buildTree(): replacing ${docletDebugInfo(child.doclet)}'s meta info with ${docletDebugInfo(doclet)}'s one`);
                        child.doclet.meta = doclet.meta;
                        debug(`Emitter._buildTree(): => is now ${docletDebugInfo(child.doclet)}`);
                    }*/
                }
                else
                {
                    // Replace the previously known doclet by this new one in other cases.
                    debug(`Emitter._buildTree(): replacing ${docletDebugInfo(child.doclet)} with ${docletDebugInfo(doclet)} in ${docletDebugInfo(parent.doclet)}`);
                    child.doclet = doclet;
                }

                return true;
            }
        }
        return false;
    }

    private _markExported()
    {
        debug(`----------------------------------------------------------------`);
        debug(`Emitter._markExported()`);

        // Ensure `_markExportedNode()` can be used as a callback function with the appropriate `this` context.
        this._markExportedNode = this._markExportedNode.bind(this);

        // Scan the tree root nodes, identify the 'module' ones,
        // and launch the recursive _markExportedNode() function on them.
        for (let i = 0; i < this._treeRoots.length; i++)
        {
            const node = this._treeRoots[i];
            if (node.doclet.kind === 'module')
                this._markExportedNode(node);
        }
    }

    private _markExportedNode(node: IDocletTreeNode, markThisNode: boolean = true)
    {
        debug(`Emitter._markExportedNode(${docletDebugInfo(node.doclet)}, markThisNode=${markThisNode})`);

        // First of all, mark the node with the 'isExported' flag.
        const doProcessNode = (node.isExported === undefined);
        if (markThisNode)
            node.isExported = true;
        else if (! node.isExported)
            node.isExported = false;

        // Process the node once only in order to avoid infinite loops in cas of cyclic dependencies.
        if (! doProcessNode)
            return;

        // Then, for each kind of node, iterate over the related nodes.
        switch (node.doclet.kind)
        {
            // IClassDoclet:
            case 'class':
            case 'interface':
            case 'mixin':
                this._markExportedParams(node, node.doclet.params);
                if (node.doclet.augments)
                    for (const augment of node.doclet.augments)
                        this._resolveDocletType(augment, node, this._markExportedNode);
                if (node.doclet.implements)
                    for (const implement of node.doclet.implements)
                        this._resolveDocletType(implement, node, this._markExportedNode);
                if (node.doclet.mixes)
                    for (const mix of node.doclet.mixes)
                        this._resolveDocletType(mix, node, this._markExportedNode);
                this._markExportedChildren(node);
                break;

            // IFileDoclet:
            case 'file':
                this._markExportedParams(node, node.doclet.params);
                break;

            // IEventDoclet:
            case 'event':
                this._markExportedParams(node, node.doclet.params);
                break;

            // IFunctionDoclet:
            case 'callback':
            case 'function':
                if (node.doclet.this)
                    this._resolveDocletType(node.doclet.this, node, this._markExportedNode);
                this._markExportedParams(node, node.doclet.params);
                this._markExportedReturns(node, node.doclet.returns);
                break;

            // IMemberDoclet:
            case 'member':
            case 'constant':
                if (isDefaultExport(node.doclet, this._treeNodes))
                {
                    if (node.doclet.meta && node.doclet.meta.code.value)
                    {
                        this._resolveDocletType(node.doclet.meta.code.value, node, this._markExportedNode);
                    }
                }
                else if (isNamedExport(node.doclet, this._treeNodes)
                         && node.doclet.meta && node.doclet.meta.code.value
                         && (! isEnum(node.doclet)))
                {
                    const thisEmitter = this;
                    this._resolveDocletType(node.doclet.meta.code.value, node, function (refNode: IDocletTreeNode) {
                            // Directly mark the referenced node for export (through this path at least), only if the exported name is changed.
                            const markThisNode = node.doclet.meta && (node.doclet.meta.code.value === node.doclet.name);
                            thisEmitter._markExportedNode(refNode, markThisNode);
                        },
                        // Doclet filter: avoid cyclic loops in case this named export references a type with the same name.
                        function(target: IDocletTreeNode) {
                            return (target !== node);
                        }
                    );
                }
                else
                {
                    this._markExportedTypes(node, node.doclet.type);
                }
                break;

            // INamespaceDoclet:
            case 'module':
                // Search for export doclets in the module.
                for (const child of node.children)
                {
                    if (isDefaultExport(child.doclet, this._treeNodes)
                        || isNamedExport(child.doclet, this._treeNodes))
                    {
                        this._markExportedNode(child);
                    }
                }
                break;
            case 'namespace':
                this._markExportedChildren(node);
                break;

            // ITypedefDoclet:
            case 'typedef':
                this._markExportedTypes(node, node.doclet.type);
                // When the typedef is for a function, the doclet may have params and returns.
                this._markExportedParams(node, node.doclet.params);
                this._markExportedReturns(node, node.doclet.returns);
                break;

            default:
                return assertNever(node.doclet);
        }
    }

    private _markExportedTypes(node: IDocletTreeNode, types?: IDocletType)
    {
        if (types)
            for (const typeName of types.names)
                this._resolveDocletType(typeName, node, this._markExportedNode);
    }

    private _markExportedParams(node: IDocletTreeNode, params?: IDocletProp[])
    {
        if (params)
            for (const param of params)
                if (param.type)
                    for (const paramType of param.type.names)
                        this._resolveDocletType(paramType, node, this._markExportedNode);
    }

    private _markExportedReturns(node: IDocletTreeNode, returns?: IDocletReturn[])
    {
        if (returns)
            for (const ret of returns)
                for (const retType of ret.type.names)
                    this._resolveDocletType(retType, node, this._markExportedNode);
    }

    private _markExportedChildren(node: IDocletTreeNode)
    {
        for (const child of node.children)
            this._markExportedNode(child);
    }

    private _parseTree()
    {
        debug(`----------------------------------------------------------------`);
        debug(`Emitter._parseTree()`);

        for (let i = 0; i < this._treeRoots.length; ++i)
        {
            const node = this._parseTreeNode(this._treeRoots[i]);

            if (node)
                this.results.push(node);
        }
    }

    private _parseTreeNode(node: IDocletTreeNode, parent?: IDocletTreeNode): ts.Node | null
    {
        if ((this.options.generationStrategy === 'exported') && (! node.isExported))
        {
            debug(`Emitter._parseTreeNode(${docletDebugInfo(node.doclet)}): skipping doclet, not exported`);
            return null;
        }
        if ((! node.exportName) // Check the `.exportName` flag before calling `_ignoreDoclet()` in order to avoid false debug lines.
            && this._ignoreDoclet(node.doclet))
        {
            debug(`Emitter._parseTreeNode(${docletDebugInfo(node.doclet)}): skipping ignored doclet`);
            return null;
        }

        debug(`Emitter._parseTreeNode(${docletDebugInfo(node.doclet)}, parent=${parent ? docletDebugInfo(parent.doclet) : parent})`);

        const children: ts.Node[] = [];

        if (children)
        {
            for (let i = 0; i < node.children.length; ++i)
            {
                const childNode = this._parseTreeNode(node.children[i], node);

                if (childNode)
                    children.push(childNode);
            }
        }

        switch (node.doclet.kind)
        {
            case 'class':
                if (isConstructor(node.doclet))
                {
                    // constructor in es6 classes with own doclet
                    return createConstructor(node.doclet);
                }
                else
                {
                    return createClass(node.doclet, children, node.exportName);
                }

            case 'constant':
            case 'member':
                if (isDefaultExport(node.doclet, this._treeNodes)
                    && (node.doclet.meta && node.doclet.meta.code.value))
                {
                    return createExportDefault(node.doclet, node.doclet.meta.code.value);
                }
                if (isNamedExport(node.doclet, this._treeNodes)
                    && node.doclet.meta && node.doclet.meta.code.value
                    && (! isEnum(node.doclet)))
                {
                    if (node.doclet.meta.code.value !== node.doclet.name)
                    {
                        const thisEmitter = this;
                        let tsRes: ts.Node | null = null;
                        this._resolveDocletType(node.doclet.meta.code.value, node, function(refNode: IDocletTreeNode) {
                            // Named export from a type with a different name.
                            // Create a live IDocletTreeNode object with the `.exportName` attribute set.
                            const namedRefNode: IDocletTreeNode = {
                                doclet: refNode.doclet,
                                children: refNode.children,
                                isNested: refNode.isNested,
                                isExported: true,
                                exportName: node.doclet.name
                            }
                            tsRes = thisEmitter._parseTreeNode(namedRefNode, parent);
                        });
                        return tsRes;
                    }
                    else
                    {
                        // Nothing to do.
                        debug(`Emitter._parseTreeNode(): skipping named export with reference of the same name`);
                        return null;
                    }
                }
                if (isExportsAssignment(node.doclet, this._treeNodes))
                {
                    // Nothing to do.
                    debug(`Emitter._parseTreeNode(): skipping 'exports =' assignment`);
                    return null;
                }

                if (node.doclet.isEnum)
                    return createEnum(node.doclet, node.exportName);
                else if (parent && parent.doclet.kind === 'class')
                    return createClassMember(node.doclet);
                else if (parent && parent.doclet.kind === 'interface')
                    return createInterfaceMember(node.doclet);
                else
                    // For both namespace and module members. `node.exportName` may be set.
                    return createNamespaceMember(node.doclet, node.exportName);

            case 'callback':
            case 'function':
                if (node.doclet.memberof)
                {
                    const parent = this._treeNodes[node.doclet.memberof];

                    if (parent && parent.doclet.kind === 'class')
                        return createClassMethod(node.doclet);
                    else if (parent && parent.doclet.kind === 'interface')
                        return createInterfaceMethod(node.doclet);
                }
                return createFunction(node.doclet, node.exportName);

            case 'interface':
                return createInterface(node.doclet, children, node.exportName);

            case 'mixin':
                return createInterface(node.doclet, children, node.exportName);

            case 'module':
                return createModule(node.doclet, !!node.isNested, children);

            case 'namespace':
                return createNamespace(node.doclet, !!node.isNested, children, node.exportName);

            case 'typedef':
                return createTypedef(node.doclet, children, node.exportName);

            case 'file':
                return null;

            case 'event':
                // TODO: Handle Events.
                return null;

            default:
                return assertNever(node.doclet);
        }
    }

    private _ignoreDoclet(doclet: TAnyDoclet): boolean
    {
        // Constructors should be generated with their documentation whatever their access level.
        if ((doclet.kind !== 'package') && isConstructor(doclet))
        {
            return false;
        }

        let reason: string|undefined = undefined;
        if (doclet.kind === 'package')
            reason = 'package doclet';
        else if (!!doclet.ignore)
            reason = 'doclet with an ignore flag';
        else if (!this.options.private && doclet.access === 'private')
            reason = 'private access disabled';
        // Disable method overrides. See [tsd-jsdoc#104](https://github.com/englercj/tsd-jsdoc/issues/104).
        else if ((doclet.kind === 'function') && (doclet.override || doclet.overrides))
            reason = 'overriding doclet';
        if (reason
            || (doclet.kind === 'package')) // <= hack for typescript resolutions
        {
            debug(`Emitter._ignoreDoclet(doclet=${docletDebugInfo(doclet)}) => true (${reason})`);
            return true
        }

        if (doclet.access === undefined)
        {
            return false
        }

        const accessLevels = ["private", "package", "protected", "public"];
        const ignored = accessLevels.indexOf(doclet.access.toString()) < accessLevels.indexOf(this.options.access || "package");
        if (ignored)
        {
            debug(`Emitter._ignoreDoclet(doclet=${docletDebugInfo(doclet)}) => true (low access level)`);
        }
        return ignored;
    }

    private _getInterfaceKey(longname?: string): string
    {
        return longname ? longname + '$$interface$helper' : '';
    }

    private _getNamespaceKey(longname?: string): string
    {
        return longname ? longname + '$$namespace$helper' : '';
    }

    private _getOrCreateClassNamespace(obj: IDocletTreeNode): IDocletTreeNode
    {
        function _debug(msg: string) { /*debug(msg);*/ }
        _debug(`Emitter._getOrCreateClassNamespace(${docletDebugInfo(obj.doclet)})`);

        if ((obj.doclet.kind === 'module') || (obj.doclet.kind === 'namespace'))
        {
            _debug(`Emitter._getOrCreateClassNamespace(): ${docletDebugInfo(obj.doclet)} is a module or namespace`)
            return obj;
        }

        const namespaceKey = this._getNamespaceKey(obj.doclet.longname);
        let mod = this._treeNodes[namespaceKey];

        if (mod)
        {
            _debug(`Emitter._getOrCreateClassNamespace(): longname '${obj.doclet.longname}' already exists in this._treeNodes`);
            return mod;
        }

        mod = this._treeNodes[namespaceKey] = {
            doclet: {
                kind: 'namespace',
                name: obj.doclet.name,
                scope: 'static',
                longname: namespaceKey,
            },
            children: [],
        };

        if (obj.doclet.memberof)
        {
            _debug(`Emitter._getOrCreateClassNamespace(): memberof='${obj.doclet.memberof}'`);
            const parent = this._treeNodes[obj.doclet.memberof];

            if (!parent)
            {
                warn(`Failed to find parent of doclet '${obj.doclet.longname}' using memberof '${obj.doclet.memberof}', this is likely due to invalid JSDoc.`, obj.doclet);
                return mod;
            }

            let parentMod = this._getOrCreateClassNamespace(parent);

            debug(`Emitter._getOrCreateClassNamespace(): pushing ${docletDebugInfo(mod.doclet)} as a child of ${docletDebugInfo(parentMod.doclet)}`);
            mod.doclet.memberof = parentMod.doclet.longname;
            parentMod.children.push(mod);
        }
        else
        {
            debug(`Emitter._getOrCreateClassNamespace(): no memberof, pushing ${docletDebugInfo(mod.doclet)} as a root`);
            this._treeRoots.push(mod);
        }

        return mod;
    }

    /**
     * Search for a IDocletTreeNode from its longname.
     * Handles situations where default exported lambda types hold the same longname as the parent module.
     * @param longname  Longname to search for.
     * @param filter    Optional filter function that indicates whether a doclet is an appropriate candidate for what we search.
     */
    private _getNodeFromLongname(longname: string, filter?: (node: IDocletTreeNode) => boolean): IDocletTreeNode | null
    {
        function _debug(msg: string) { /*debug(msg);*/ }

        const node = this._treeNodes[longname];
        if (!node)
        {
            _debug(`Emitter._getNodeFromLongname('${longname}') => null`);
            warn(`No such doclet '${longname}'`);
            return null;
        }

        if ((! filter) || filter(node))
        {
            _debug(`Emitter._getNodeFromLongname('${longname}') => ${docletDebugInfo(node.doclet)}`);
            return node;
        }

        if (node.doclet.kind === 'module')
        {
            // The searched item has the same longname as a mdoule.
            // This happens when the item is an inline or lambda class exported by default.
            // Look for the item in the module's children.
            for (const child of node.children)
            {
                if ((child.doclet.longname === longname) && filter(child))
                {
                    _debug(`Emitter._getNodeFromLongname('${longname}') => ${docletDebugInfo(child.doclet)}`);
                    return child;
                }
            }
            _debug(`Emitter._getNodeFromLongname('${longname}') => null`);
            warn(`No such doclet '${longname}' in module`);
            return null;
        }
        else
        {
            _debug(`Emitter._getNodeFromLongname('${longname}') => null`);
            warn(`Unexpected doclet for longname '${longname}`, node.doclet);
            return null;
        }
    }

    /**
     * From the context of `currentNode`, search for the doclets which type name corresponds to `typeName`, and apply `callback` on them.
     * @param currentNode   Starting context for type resolution.
     * @param typeName      Type name to search for.
     * @param callback      Callback to apply on each resolved doclet.
     * @param filter        Optional filter function that indicates whether a doclet is an appropriate candidate for what we search.
     */
    private _resolveDocletType(
        typeName: string, currentNode: IDocletTreeNode,
        callback: (node: IDocletTreeNode) => void,
        filter?: (node: IDocletTreeNode) => boolean): void
    {
        function _debug(msg: string) { /*debug(msg);*/ }
        _debug(`Emitter._resolveDocletType(typeName='${typeName}', currentNode=${docletDebugInfo(currentNode.doclet)})`);

        const tokens = generateTree(typeName);
        if (!tokens)
        {
            warn(`Could not resolve type '${typeName}' in current node:`, currentNode.doclet);
            return;
        }
        tokens.dump((msg: string) => _debug(`Emitter._resolveDocletType(): tokens = ${msg}`));

        const thisEmitter = this;
        tokens.walkTypes(function(token: StringTreeNode) {
            _debug(`Emitter._resolveDocletType(): token = {name:${token.name}, type:${token.typeToString()}}`);
            typeName = token.name;
            if (typeName.match(/.*\[ *\].*/))
                typeName = typeName.slice(0, typeName.indexOf('['));
            _debug(`Emitter._resolveDocletType(): typeName = ${typeName}`);

            // Skip basic types.
            switch (typeName)
            {
                case 'void':
                case 'null':
                case 'string': case 'String':
                case 'boolean': case 'Boolean':
                case 'number': case 'Number':
                case 'function': case 'Function':
                case 'any':
                case 'object': case 'Object': // <= means 'any' in jsdoc
                case '*': // <= means 'any' in jsdoc
                case 'Array':
                case 'Union':
                case 'Promise':
                case 'HTMLElement': // <= Basic typescript type.
                    return;
            }

            // Lookup for the target symbol through up the scopes.
            let scope: string | undefined = currentNode.doclet.longname;
            while (scope)
            {
                _debug(`Emitter._resolveDocletType(): scope='${scope}'`);
                const longnames = [
                    `${scope}.${typeName}`,
                    `${scope}~${typeName}`,
                    `${scope}~${typeName}$$interface$helper`,
                    `${scope}~${typeName}$$namespace$helper`,
                ];
                let targetFound = false;
                for (const longname of longnames)
                {
                    _debug(`Emitter._resolveDocletType(): trying longname '${longname}'...`);
                    const target = thisEmitter._treeNodes[longname];
                    if (target)
                    {
                        if (filter && (! filter(target)))
                        {
                            _debug(`Emitter._resolveDocletType(): filtered out ${docletDebugInfo(target.doclet)}`);
                        }
                        else
                        {
                            _debug(`Emitter._resolveDocletType(): found! ${docletDebugInfo(target.doclet)}`);
                            callback(target);
                            targetFound = true;
                        }
                    }
                }
                // When one target at least has been found within this scope, stop searching.
                if (targetFound)
                {
                    _debug(`Emitter._resolveDocletType(): done`);
                    return;
                }

                // Search for templates.
                // Does not work with jsdoc@3.6.3, as long as jsdoc@3.6.x does not support @template tags, nor generates "tags" sections anymore.
                const scopeNode: IDocletTreeNode | undefined = thisEmitter._treeNodes[scope];
                if (! scopeNode) break;
                for (const tsTypeParameterDeclaration of resolveTypeParameters(scopeNode.doclet))
                {
                    if (tsTypeParameterDeclaration.name.text === typeName)
                    {
                        _debug(`Emitter._resolveDocletType(): template found! in ${docletDebugInfo(scopeNode.doclet)}`);
                        // No doclet. Stop searching.
                        return;
                    }
                }

                scope = scopeNode.doclet.memberof;
            }

            warn(`Could not resolve type '${typeName}' in current node:`, currentNode.doclet);
        });
    }
}<|MERGE_RESOLUTION|>--- conflicted
+++ resolved
@@ -1,10 +1,16 @@
-import * as fs from 'fs';
-import * as path from 'path';
 import * as ts from 'typescript';
 import { Dictionary } from './Dictionary';
 import { warn, debug, docletDebugInfo } from './logger';
 import { assertNever } from './assert_never';
-import { isClassDoclet, isNamespaceDoclet, isEnumDoclet } from './doclet_utils';
+import {
+    isDocumentedDoclet,
+    isClassDoclet,
+    isNamespaceDoclet,
+    isEnumDoclet,
+    isDefaultExportDoclet,
+    isNamedExportDoclet,
+    isExportsAssignmentDoclet
+} from './doclet_utils';
 import {
     createClass,
     createClassMember,
@@ -23,7 +29,7 @@
 } from './create_helpers';
 import { generateTree, StringTreeNode, resolveTypeParameters } from './type_resolve_helpers';
 
-interface IDocletTreeNode
+export interface IDocletTreeNode
 {
     doclet: TDoclet;
     children: IDocletTreeNode[];
@@ -43,150 +49,7 @@
     exportName?: string;
 }
 
-function isDocumented(doclet: TDoclet): boolean
-{
-    // Same predicate as in publish().
-    if (doclet.undocumented)
-        if (doclet.comment && (doclet.comment.length > 0))
-            return true;
-        else
-            return false;
-    else
-        return true;
-}
-
-<<<<<<< HEAD
-function isClassLike(doclet: TDoclet): boolean
-{
-    return doclet.kind === 'class' || doclet.kind === 'interface' || doclet.kind === 'mixin';
-}
-
-function isModuleLike(doclet: TDoclet): boolean
-{
-    return doclet.kind === 'module' || doclet.kind === 'namespace';
-}
-
-function isEnum(doclet: TDoclet): boolean
-{
-    return !!(
-        (doclet.kind === 'member' || doclet.kind === 'constant')
-        && doclet.isEnum
-    );
-}
-
-function isDefaultExport(doclet: TDoclet, treeNodes: Dictionary<IDocletTreeNode>): boolean
-{
-    if ((doclet.kind !== 'module')
-        && doclet.meta && (doclet.meta.code.name === 'module.exports')
-        && doclet.longname.startsWith('module:'))
-    {
-        // Jsdoc does not set the memberof attribute for default exports (we shall fix that actually).
-        // By default, the longname of the default export doclet is the longname of the member module.
-        const moduleName = doclet.memberof ? doclet.memberof : doclet.longname;
-        // Let's check the longname corresponds to an existing module in the current tree nodes.
-        const node = treeNodes[moduleName];
-        if (node && (node.doclet.kind === 'module'))
-        {
-            // This is a default export doclet.
-
-            // Let's fix a couple of missing things (if not already fixed) at this point.
-            if (! doclet.memberof)
-            {
-                doclet.memberof = node.doclet.longname;
-                debug(`isDefaultExport(): ${docletDebugInfo(doclet)}.memberof fixed to '${doclet.memberof}'`);
-            }
-
-            if (! doclet.meta.code.value)
-            {
-                // When the default export value is not given in the `meta.code.value` attribute,
-                // let's read it directly from the source file.
-                const sourcePath : string = path.join(doclet.meta.path, doclet.meta.filename);
-                const fd = fs.openSync(sourcePath, 'r');
-                if (fd < 0)
-                {
-                    warn(`Could not read from '${sourcePath}'`);
-                    return true;
-                }
-                const begin = doclet.meta.range[0];
-                const end = doclet.meta.range[1];
-                const length = end - begin;
-                const buffer = Buffer.alloc(length);
-                if (fs.readSync(fd, buffer, 0, length, begin) !== length)
-                {
-                    warn(`Could not read from '${sourcePath}'`);
-                    return true;
-                }
-                doclet.meta.code.value = buffer.toString().trim();
-                if (doclet.meta.code.value.endsWith(";"))
-                    doclet.meta.code.value = doclet.meta.code.value.slice(0, -1).trimRight();
-                if (doclet.meta.code.value.match(/^export +default +/))
-                    doclet.meta.code.value = doclet.meta.code.value.replace(/^export +default +/, "");
-                debug(`isDefaultExport(): ${docletDebugInfo(doclet)}.meta.code.value fixed to '${doclet.meta.code.value}'`);
-            }
-
-            return true;
-        }
-    }
-    return false;
-}
-
-function isNamedExport(doclet: TDoclet, treeNodes: Dictionary<IDocletTreeNode>): boolean
-{
-    // First of all, check whether the `.isNamedExport` flag is set.
-    const node = treeNodes[doclet.longname];
-    if (node && node.isNamedExport)
-    {
-        return true;
-    }
-
-    // Otherwise, analyze the doclet info.
-    if ((doclet.kind !== 'module')
-        && doclet.meta && doclet.meta.code.name
-        && (doclet.meta.code.name.startsWith('module.exports.') || doclet.meta.code.name.startsWith('exports.'))
-        && doclet.longname.startsWith('module:')
-        && doclet.memberof) // <= memberof is set by jsdoc for named exports.
-    {
-        // Let's check the parent node is a module.
-        const parent = treeNodes[doclet.memberof];
-        if (parent && (parent.doclet.kind === 'module'))
-        {
-            // Set the `.isNamedExport` attribute by the way.
-            // This ensures the doclet will still be recognized as a named export, even though its name is changed (in create_helpers.ts possibly).
-            if (node)
-            {
-                node.isNamedExport = true;
-            }
-
-            return true;
-        }
-    }
-    return false;
-}
-
-/**
- * Determines whether the given doclet is a 'exports =' assignment.
- * In that case, the doclet longname takes the module's one,
- * disturbing by the way the processing of the doclets.
- */
-function isExportsAssignment(doclet: TDoclet, treeNodes: Dictionary<IDocletTreeNode>): boolean
-{
-    if ((doclet.kind === 'member')
-        && doclet.meta && doclet.meta.code.name && (doclet.meta.code.name === 'exports')
-        && doclet.longname.startsWith('module:')
-        && doclet.memberof) // <= memberof is set by jsdoc for named exports.
-    {
-        // Let's check the memberof node is a module.
-        const node = treeNodes[doclet.memberof];
-        if (node && (node.doclet.kind === 'module'))
-            return true;
-    }
-    return false;
-}
-
 function shouldMoveOutOfClass(doclet: TDoclet): boolean
-=======
-function shouldMoveOutOfClass(doclet: TDoclet)
->>>>>>> 458f5b6d
 {
     return isClassDoclet(doclet)
         || isNamespaceDoclet(doclet)
@@ -414,15 +277,15 @@
                 }
             }
 
-            // Call isDefaultExport() a first time here, in order to fix the `.memberof` attribute if not set.
-            isDefaultExport(doclet, this._treeNodes);
+            // Call isDefaultExportDoclet() a first time here, in order to fix the `.memberof` attribute if not set.
+            isDefaultExportDoclet(doclet, this._treeNodes);
 
             if (doclet.memberof)
             {
                 const parent = this._getNodeFromLongname(doclet.memberof, function(node: IDocletTreeNode) {
                     // When the scope of the doclet is 'instance', look for something that is a class or so.
                     if (doclet.scope === 'instance')
-                        return isClassLike(node.doclet);
+                        return isClassDoclet(node.doclet);
                     return true;
                 });
                 if (!parent)
@@ -431,7 +294,7 @@
                     continue nextDoclet;
                 }
 
-                if (isDefaultExport(doclet, this._treeNodes))
+                if (isDefaultExportDoclet(doclet, this._treeNodes))
                 {
                     if (doclet.meta && doclet.meta.code.value && doclet.meta.code.value.startsWith('{'))
                     {
@@ -456,7 +319,7 @@
                         // Export doclets may be twiced, escpecially in case of inline or lambda definitions.
                         // Scan the parent module's children in order to avoid the addition of two doclets for the same default export purpose.
                         const thisEmitter = this;
-                        if (this._checkDuplicateChild(doclet, parent, (child: IDocletTreeNode) => isDefaultExport(child.doclet, thisEmitter._treeNodes)))
+                        if (this._checkDuplicateChild(doclet, parent, (child: IDocletTreeNode) => isDefaultExportDoclet(child.doclet, thisEmitter._treeNodes)))
                             continue nextDoclet;
                         // No default export doclet yet in the parent module.
                         debug(`Emitter._buildTree(): adding default export ${docletDebugInfo(doclet)} to module ${docletDebugInfo(parent.doclet)}`);
@@ -466,7 +329,7 @@
                         continue nextDoclet;
                     }
                 }
-                if (isExportsAssignment(doclet, this._treeNodes))
+                if (isExportsAssignmentDoclet(doclet, this._treeNodes))
                 {
                     debug(`Emitter._buildTree(): adding 'exports =' assignment ${docletDebugInfo(doclet)} to module ${docletDebugInfo(parent.doclet)}`);
                     // The longname of 'exports =' assignment doclets is the same as the one of the parent module itself.
@@ -507,7 +370,6 @@
                 }
                 else
                 {
-<<<<<<< HEAD
                     if (this._checkDuplicateChild(doclet, parent,
                         function(child: IDocletTreeNode) {
                             if (child.doclet.kind !== doclet.kind)
@@ -524,12 +386,8 @@
                     ))
                         continue nextDoclet;
 
-                    const isObjModuleLike = isModuleLike(doclet);
-                    const isParentModuleLike = isModuleLike(parent.doclet);
-=======
                     const isObjModuleLike = isNamespaceDoclet(doclet);
                     const isParentModuleLike = isNamespaceDoclet(parent.doclet);
->>>>>>> 458f5b6d
 
                     if (isObjModuleLike && isParentModuleLike)
                     {
@@ -600,7 +458,7 @@
         {
             if (match(child))
             {
-                if (! isDocumented(doclet))
+                if (! isDocumentedDoclet(doclet))
                 {
                     // Do not add the undocumented doclet to the parent twice.
                     debug(`Emitter._checkConcurrentChild(): skipping undocumented ${docletDebugInfo(doclet)} because ${docletDebugInfo(child.doclet)} is already known in parent ${docletDebugInfo(parent.doclet)}`);
@@ -705,16 +563,16 @@
             // IMemberDoclet:
             case 'member':
             case 'constant':
-                if (isDefaultExport(node.doclet, this._treeNodes))
+                if (isDefaultExportDoclet(node.doclet, this._treeNodes))
                 {
                     if (node.doclet.meta && node.doclet.meta.code.value)
                     {
                         this._resolveDocletType(node.doclet.meta.code.value, node, this._markExportedNode);
                     }
                 }
-                else if (isNamedExport(node.doclet, this._treeNodes)
+                else if (isNamedExportDoclet(node.doclet, this._treeNodes)
                          && node.doclet.meta && node.doclet.meta.code.value
-                         && (! isEnum(node.doclet)))
+                         && (! isEnumDoclet(node.doclet)))
                 {
                     const thisEmitter = this;
                     this._resolveDocletType(node.doclet.meta.code.value, node, function (refNode: IDocletTreeNode) {
@@ -739,8 +597,8 @@
                 // Search for export doclets in the module.
                 for (const child of node.children)
                 {
-                    if (isDefaultExport(child.doclet, this._treeNodes)
-                        || isNamedExport(child.doclet, this._treeNodes))
+                    if (isDefaultExportDoclet(child.doclet, this._treeNodes)
+                        || isNamedExportDoclet(child.doclet, this._treeNodes))
                     {
                         this._markExportedNode(child);
                     }
@@ -851,14 +709,14 @@
 
             case 'constant':
             case 'member':
-                if (isDefaultExport(node.doclet, this._treeNodes)
+                if (isDefaultExportDoclet(node.doclet, this._treeNodes)
                     && (node.doclet.meta && node.doclet.meta.code.value))
                 {
                     return createExportDefault(node.doclet, node.doclet.meta.code.value);
                 }
-                if (isNamedExport(node.doclet, this._treeNodes)
+                if (isNamedExportDoclet(node.doclet, this._treeNodes)
                     && node.doclet.meta && node.doclet.meta.code.value
-                    && (! isEnum(node.doclet)))
+                    && (! isEnumDoclet(node.doclet)))
                 {
                     if (node.doclet.meta.code.value !== node.doclet.name)
                     {
@@ -885,7 +743,7 @@
                         return null;
                     }
                 }
-                if (isExportsAssignment(node.doclet, this._treeNodes))
+                if (isExportsAssignmentDoclet(node.doclet, this._treeNodes))
                 {
                     // Nothing to do.
                     debug(`Emitter._parseTreeNode(): skipping 'exports =' assignment`);
