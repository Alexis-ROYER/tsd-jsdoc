{
  "name": "tsd-jsdoc",
  "version": "2.5.0",
  "description": "Compiles JSDoc annotated javascript into a Typescript Declaration File (.d.ts).",
  "main": "dist/publish.js",
  "author": "Chad Engler <chad@pantherdev.com>",
  "license": "MIT",
  "repository": {
    "type": "git",
    "url": "git@github.com:englercj/jsdoc2tsd.git"
  },
  "scripts": {
    "build": "tsc -p tsconfig.json",
    "watch": "tsc -w -p tsconfig.json",
    "prepare": "npm run build",
<<<<<<< HEAD
    "test": "mocha --ui tdd -r ts-node/register --timeout 5000 --colors test/specs/**.ts"
=======
    "test": "npm run build && mocha --ui tdd -r ts-node/register test/specs/**.ts"
>>>>>>> 458f5b6d
  },
  "files": [
    "dist/*",
    "README.md",
    "LICENSE"
  ],
  "devDependencies": {
    "@types/chai": "^4.1.7",
    "@types/mocha": "^5.2.5",
    "@types/node": "^10.12.12",
    "chai": "^4.2.0",
    "jsdoc": "^3.6.3",
    "jsdoc-api": "^5.0.3",
    "mocha": "^5.2.0",
<<<<<<< HEAD
    "ts-node": "^7.0.1",
    "walk-back": "^3.0.1"
=======
    "object-to-spawn-args": "^2.0.0",
    "ts-node": "^7.0.1"
>>>>>>> 458f5b6d
  },
  "peerDependencies": {
    "jsdoc": "^3.6.3"
  },
  "dependencies": {
    "typescript": "^3.2.1"
  }
}<|MERGE_RESOLUTION|>--- conflicted
+++ resolved
@@ -13,11 +13,7 @@
     "build": "tsc -p tsconfig.json",
     "watch": "tsc -w -p tsconfig.json",
     "prepare": "npm run build",
-<<<<<<< HEAD
-    "test": "mocha --ui tdd -r ts-node/register --timeout 5000 --colors test/specs/**.ts"
-=======
-    "test": "npm run build && mocha --ui tdd -r ts-node/register test/specs/**.ts"
->>>>>>> 458f5b6d
+    "test": "npm run build && mocha --ui tdd -r ts-node/register --timeout 5000 --colors test/specs/**.ts"
   },
   "files": [
     "dist/*",
@@ -32,13 +28,9 @@
     "jsdoc": "^3.6.3",
     "jsdoc-api": "^5.0.3",
     "mocha": "^5.2.0",
-<<<<<<< HEAD
+    "object-to-spawn-args": "^2.0.0",
     "ts-node": "^7.0.1",
     "walk-back": "^3.0.1"
-=======
-    "object-to-spawn-args": "^2.0.0",
-    "ts-node": "^7.0.1"
->>>>>>> 458f5b6d
   },
   "peerDependencies": {
     "jsdoc": "^3.6.3"
