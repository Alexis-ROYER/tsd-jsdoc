/** @module properties */

/**
 * @class
 * @property {String} myProp foobar
 */
class PropTest1 {
}

/**
 * @class
 * @property {Number} myProp
 */
class PropTest2 {
    /**
     * @name module:properties~PropTest2#otherProp
     * @type {Number}
     */
    otherProp = 1;
}

/**
 * @class
 * @property {Boolean} myProp
 */
class PropTest3 {
    /**
     * @name module:properties~PropTest3#myProp
     * @type {Boolean}
     * @description duplicate
     */
    myProp = true;
    /**
     * @name module:properties~PropTest3#myProp
     * @type {Boolean}
     * @description duplicate
     */
    myProp = true;
}

/**
 * @constructor
 * @property {String} myProp foobar
 */
var PropTest4 = function() {
}

/**
 * @constructor
 * @property {Number} myProp
 */
var PropTest5 = function() {
    /**
     * @name module:properties~PropTest5#otherProp
     * @type {Number}
     */
    this.otherProp = 1;
}

/**
 * @constructor
 * @property {Boolean} myProp
 */
var PropTest6 = function() {
    /**
     * @name module:properties~PropTest6#myProp
     * @type {Boolean}
     * @description duplicate
     */
    this.myProp = true;
    /**
     * @name module:properties~PropTest6#myProp
     * @type {Boolean}
     * @description duplicate
     */
    this.myProp = true;
}

<<<<<<< HEAD
module.exports = {
    PropTest1: PropTest1,
    PropTest2: PropTest2,
    PropTest3: PropTest3,
    PropTest4: PropTest4,
    PropTest5: PropTest5,
    PropTest6: PropTest6,
=======
/**
 * @constructor
 * @property {object[]} myProps
 * @property {number} myProps[].foo
 * @property {boolean} myProps[].bar
 * @property {string} myProps[].test1
 * @property {string[]} [myProps[].test2]
 */
var PropTest7 = function() {
>>>>>>> 458f5b6d
}<|MERGE_RESOLUTION|>--- conflicted
+++ resolved
@@ -76,15 +76,6 @@
     this.myProp = true;
 }
 
-<<<<<<< HEAD
-module.exports = {
-    PropTest1: PropTest1,
-    PropTest2: PropTest2,
-    PropTest3: PropTest3,
-    PropTest4: PropTest4,
-    PropTest5: PropTest5,
-    PropTest6: PropTest6,
-=======
 /**
  * @constructor
  * @property {object[]} myProps
@@ -94,5 +85,14 @@
  * @property {string[]} [myProps[].test2]
  */
 var PropTest7 = function() {
->>>>>>> 458f5b6d
+}
+
+module.exports = {
+    PropTest1: PropTest1,
+    PropTest2: PropTest2,
+    PropTest3: PropTest3,
+    PropTest4: PropTest4,
+    PropTest5: PropTest5,
+    PropTest6: PropTest6,
+    PropTest7: PropTest7
 }