<<<<<<< HEAD
// tslint:disable-next-line
/// <reference path="../typings/jsdoc-api.d.ts" />
/// <reference path="../typings/walk-back.d.ts" />

=======
>>>>>>> 458f5b6d
import * as fs from 'fs';
import * as path from 'path';
import { expect } from 'chai';
<<<<<<< HEAD
// See: https://github.com/Alexis-ROYER/tsd-default-export/blob/master/README.md
// Use ES6 default import.
import walkBack from 'walk-back';

// jsdoc-api may actually work with a jsdoc instance installed in its own `node_modules` subdirectory.
// Use the same kind of 'walk-back' call as jsdoc-api does in order to find the jsdoc instance actually used.
const jsdocPath = walkBack(
    path.join(__dirname, '../../node_modules/jsdoc-api'),
    path.join('node_modules', 'jsdoc')
);
const jsdocInfo = require(path.join(jsdocPath || '../../node_modules/jsdoc', 'package'));
=======
import { renderSync } from './render';
>>>>>>> 458f5b6d

const DEST_DIR = path.resolve(path.join(__dirname, '../_temp'));
const DATA_DIR = path.resolve(path.join(__dirname, '../fixtures'));
const EXPECT_DIR = path.resolve(path.join(__dirname, '../expected'));
<<<<<<< HEAD
const README_PATH = path.resolve(path.join(__dirname, '../../README.md'));
const TEMPLATE_PATH = path.resolve(path.join(__dirname, '../../dist'));
=======
const CONFIG_PATH = path.resolve(path.join(__dirname, '../../jsdoc-conf.json'));
>>>>>>> 458f5b6d

before(() => {
    // create the temp dir to store types in
    try {
        fs.mkdirSync(DEST_DIR);
    } catch (e) { /* Do Nothing */ }
});

<<<<<<< HEAD
function compileJsdoc(sourcePath: string, generationStrategy: 'documented' | 'exported'): string {
    // Let's first export the jsdoc raw output in a file tagged with the jsdoc version,
    // in order to help investigations when somethings fails between jsdoc@3.5.x vs jsdoc@3.6.x.
    const jsdocRawOutput = jsdocApi.explainSync({
        files: sourcePath,
        cache: false
    });
    const rawDestPath = path.join(DEST_DIR, path.basename(sourcePath).replace(".js", `-jsdoc@${jsdocInfo.version}-explain.json`));
    fs.writeFileSync(
        rawDestPath,
        JSON.stringify(jsdocRawOutput, null, 2)
    );

    // Create a jsdoc configuration file.
    const confPath = path.join(DEST_DIR, path.basename(sourcePath).replace(".js", `-conf-${generationStrategy}.json`));
    fs.writeFileSync(confPath, JSON.stringify({
        opts: {
            generationStrategy: generationStrategy
        }
    }));
    // Launch jsdoc with the tsd-jsdoc template.
    jsdocApi.renderSync({
        files: sourcePath,
        cache: false,
        destination: DEST_DIR,
        readme: README_PATH,
        template: TEMPLATE_PATH,
        configure: confPath
    } as any);
    // Rename the `types.d.ts` output file into a `<basepart>-jsdoc@<jsdoc-version>-<generation-strategy>.d.ts` file,
    // <basepart> being inspired from the `sourcePath` parameter.
    // The <jsdoc-version> tag in the file name helps investigations when something fails between jsdoc@3.5.x vs jsdoc@3.6.x.
    // The <generation-strategy> tag in the file name helps investigations when something fails between 'documented' vs 'exported' generation strategies.
    const destPath = path.join(DEST_DIR, path.basename(sourcePath).replace(".js", `-jsdoc@${jsdocInfo.version}-${generationStrategy}.d.ts`));
    fs.renameSync(
        path.join(DEST_DIR, `types.d.ts`),
        destPath
    );

    // Eventually return the path of the output file.
    return destPath;
=======
export function compileJsdoc(sourcePath: string) {
    renderSync({
        files: sourcePath,
        cache: false,
        destination: DEST_DIR,
        configure: CONFIG_PATH
    });
>>>>>>> 458f5b6d
}

function expectJsDoc(fileName: string, generationStrategy: 'documented' | 'exported') {
    const dataPath = path.join(DATA_DIR, `${fileName}.js`);

    const destPath = compileJsdoc(dataPath, generationStrategy);
    const destStr = fs.readFileSync(destPath, 'utf8');

    const expectPath = path.join(EXPECT_DIR, `${fileName}.d.ts`);
    const expectStr = fs.readFileSync(expectPath, 'utf8');

    expect(destStr.trim()).to.equal(expectStr.trim());
}

/**
 * Defines two tests for each test case: one for 'documented', the other for 'exported' generation strategy.
 * This function is the only exported symbol for this file, so that every test case pass through it and be declined in its 'documented' and 'exported' versions.
 * @param testName Name of the test.
 * @param basename Fixture file base name.
 */
export function tsdJsdocTestCase(testName: string, basename: string, description?: string) {
    test(
        testName + ' '.repeat(40-testName.length) + '\'documented\' generation strategy     ' + (description ? description : ''),
        function() {
            expectJsDoc(basename, 'documented');
        }
    );
    test(
        testName + ' '.repeat(40-testName.length) + '\'exported\' generation strategy       ' + (description ? description : ''),
        function() {
            expectJsDoc(basename, 'exported');
        }
    );
}<|MERGE_RESOLUTION|>--- conflicted
+++ resolved
@@ -1,17 +1,14 @@
-<<<<<<< HEAD
 // tslint:disable-next-line
-/// <reference path="../typings/jsdoc-api.d.ts" />
 /// <reference path="../typings/walk-back.d.ts" />
 
-=======
->>>>>>> 458f5b6d
 import * as fs from 'fs';
 import * as path from 'path';
 import { expect } from 'chai';
-<<<<<<< HEAD
 // See: https://github.com/Alexis-ROYER/tsd-default-export/blob/master/README.md
 // Use ES6 default import.
 import walkBack from 'walk-back';
+import { JsdocApi } from './jsdoc-api';
+import { renderSync } from './render';
 
 // jsdoc-api may actually work with a jsdoc instance installed in its own `node_modules` subdirectory.
 // Use the same kind of 'walk-back' call as jsdoc-api does in order to find the jsdoc instance actually used.
@@ -20,19 +17,11 @@
     path.join('node_modules', 'jsdoc')
 );
 const jsdocInfo = require(path.join(jsdocPath || '../../node_modules/jsdoc', 'package'));
-=======
-import { renderSync } from './render';
->>>>>>> 458f5b6d
 
 const DEST_DIR = path.resolve(path.join(__dirname, '../_temp'));
 const DATA_DIR = path.resolve(path.join(__dirname, '../fixtures'));
 const EXPECT_DIR = path.resolve(path.join(__dirname, '../expected'));
-<<<<<<< HEAD
-const README_PATH = path.resolve(path.join(__dirname, '../../README.md'));
-const TEMPLATE_PATH = path.resolve(path.join(__dirname, '../../dist'));
-=======
 const CONFIG_PATH = path.resolve(path.join(__dirname, '../../jsdoc-conf.json'));
->>>>>>> 458f5b6d
 
 before(() => {
     // create the temp dir to store types in
@@ -41,11 +30,10 @@
     } catch (e) { /* Do Nothing */ }
 });
 
-<<<<<<< HEAD
 function compileJsdoc(sourcePath: string, generationStrategy: 'documented' | 'exported'): string {
     // Let's first export the jsdoc raw output in a file tagged with the jsdoc version,
     // in order to help investigations when somethings fails between jsdoc@3.5.x vs jsdoc@3.6.x.
-    const jsdocRawOutput = jsdocApi.explainSync({
+    const jsdocRawOutput = JsdocApi.explainSync({
         files: sourcePath,
         cache: false
     });
@@ -56,21 +44,20 @@
     );
 
     // Create a jsdoc configuration file.
+    let jsdocConf = require(CONFIG_PATH);
+    if (! jsdocConf.opts)
+        jsdocConf.opts = {}
+    jsdocConf.opts.generationStrategyr = generationStrategy
     const confPath = path.join(DEST_DIR, path.basename(sourcePath).replace(".js", `-conf-${generationStrategy}.json`));
-    fs.writeFileSync(confPath, JSON.stringify({
-        opts: {
-            generationStrategy: generationStrategy
-        }
-    }));
+    fs.writeFileSync(confPath, JSON.stringify(jsdocConf));
+
     // Launch jsdoc with the tsd-jsdoc template.
-    jsdocApi.renderSync({
+    renderSync({
         files: sourcePath,
         cache: false,
         destination: DEST_DIR,
-        readme: README_PATH,
-        template: TEMPLATE_PATH,
         configure: confPath
-    } as any);
+    });
     // Rename the `types.d.ts` output file into a `<basepart>-jsdoc@<jsdoc-version>-<generation-strategy>.d.ts` file,
     // <basepart> being inspired from the `sourcePath` parameter.
     // The <jsdoc-version> tag in the file name helps investigations when something fails between jsdoc@3.5.x vs jsdoc@3.6.x.
@@ -83,15 +70,6 @@
 
     // Eventually return the path of the output file.
     return destPath;
-=======
-export function compileJsdoc(sourcePath: string) {
-    renderSync({
-        files: sourcePath,
-        cache: false,
-        destination: DEST_DIR,
-        configure: CONFIG_PATH
-    });
->>>>>>> 458f5b6d
 }
 
 function expectJsDoc(fileName: string, generationStrategy: 'documented' | 'exported') {
