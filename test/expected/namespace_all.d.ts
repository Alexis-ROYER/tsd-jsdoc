--- conflicted
+++ resolved
@@ -1,170 +1,53 @@
-<<<<<<< HEAD
-/** @module namespaces
- */
 declare module "namespaces" {
-    /**
-     * @namespace FoobarNS
-=======
-declare namespace FoobarNS {
-    /**
-     * A Foo.
->>>>>>> 458f5b6d
-     */
     namespace FoobarNS {
         /**
-<<<<<<< HEAD
-         * @classdesc
          * A Foo.
-         *
-         * @constructor
-         * @template T
          */
         class Foo<T> {
             /**
              * A generic method.
-             * @param {FoobarNS.Foo.FCallback} f A function.
-             * @param [opt_this=10] An object.
-             * @param {number[]|object<number, string[]>} [opt_2=10] An object.
-             * @template S
+             * @param f - A function.
+             * @param [opt_this = 10] - An object.
+             * @param [opt_2 = 10] - An object.
              */
-            f<S>(f: FoobarNS.Foo.FCallback, opt_this?: any, opt_2?: number[] | {
+            f<S>(f: FoobarNS.Foo.FCallback, opt_this?: number, opt_2?: number[] | {
                 [key: number]: string[];
             }): void;
         }
         namespace Foo {
             /**
-             * @callback FCallback
-             * @this S
-             * @memberof module:namespaces~FoobarNS.Foo
-             * @param {T} first - The first param.
-             * @param {number} second - The second param.
-             * @param {T[]} third - The third param.
-             * @returns {*}
+             * @param first - The first param.
+             * @param second - The second param.
+             * @param third - The third param.
              */
             type FCallback = (this: S, first: T, second: number, third: T[]) => any;
         }
         /**
-         * @classdesc
          * A Bar.
-         *
-         * @constructor
-         * @extends FoobarNS.Foo
          */
         class Bar extends FoobarNS.Foo {
         }
-=======
-         * A generic method.
-         * @param f - A function.
-         * @param [opt_this = 10] - An object.
-         * @param [opt_2 = 10] - An object.
-         */
-        f<S>(f: FoobarNS.Foo.FCallback, opt_this?: number, opt_2?: number[] | {
-            [key: number]: string[];
-        }): void;
-    }
-    namespace Foo {
-        /**
-         * @param first - The first param.
-         * @param second - The second param.
-         * @param third - The third param.
-         */
-        type FCallback = (this: S, first: T, second: number, third: T[]) => any;
-    }
-    /**
-     * A Bar.
-     */
-    class Bar extends FoobarNS.Foo {
->>>>>>> 458f5b6d
-        /**
-         * @interface
-         */
-<<<<<<< HEAD
         interface CircleOptions {
             /**
              * Circle radius.
-             * @type {number}
              */
             radius: number;
         }
         /**
-         * @classdesc
          * Set circle style for vector features.
-         *
-         * @constructor
-         * @param {FoobarNS.CircleOptions=} opt_options Options.
+         * @param [opt_options] - Options.
          */
         class Circle {
             constructor(opt_options?: FoobarNS.CircleOptions);
         }
-        /**
-         * @member {Number}
-         */
         var helloWorld1: number;
-        /**
-         * @type {Boolean}
-         */
         var helloWorld2: boolean;
-        /**
-         * @constant
-         * @type {String}
-         */
         const helloWorld3: string;
-        /**
-         * @constant
-         * @type {Number}
-         */
         const helloWorld4: number;
-        /**
-         * @constant
-         * @type {Boolean}
-         */
         const helloWorld5: boolean;
-        /**
-         * @constant
-         * @type {Object}
-         */
         const helloWorld6: any;
-        /**
-         * @constant
-         * @type {String}
-         */
         const helloWorld7 = "test";
-        /**
-         * @constant
-         * @type {Number}
-         */
         const helloWorld8 = 1.2345;
-        /**
-         * @constant
-         * @type {Boolean}
-         */
         const helloWorld9 = true;
     }
-}
-=======
-        f(): void;
-    }
-    interface CircleOptions {
-        /**
-         * Circle radius.
-         */
-        radius: number;
-    }
-    /**
-     * Set circle style for vector features.
-     * @param [opt_options] - Options.
-     */
-    class Circle {
-        constructor(opt_options?: FoobarNS.CircleOptions);
-    }
-    var helloWorld1: number;
-    var helloWorld2: boolean;
-    const helloWorld3: string;
-    const helloWorld4: number;
-    const helloWorld5: boolean;
-    const helloWorld6: any;
-    const helloWorld7 = "test";
-    const helloWorld8 = 1.2345;
-    const helloWorld9 = true;
-}
->>>>>>> 458f5b6d
+}