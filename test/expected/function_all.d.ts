--- conflicted
+++ resolved
@@ -1,64 +1,17 @@
-<<<<<<< HEAD
-/** @module functions
- */
 declare module "functions" {
-    /**
-     *
-     * @param {number} [a=10]
-     * @param {Object} input
-     * @param {number} input.x
-     * @param {number} input.y
-     */
     function test1(a?: number, input: {
         x: number;
         y: number;
     }): void;
-    /**
-     *
-     * @param {Array<*>} x
-     * @param {Array.<*>} y
-     * @param {Array} z
-     * @param {Array<Array>} w
-     */
     function test2(x: any[], y: any[], z: any[], w: any[][]): void;
-    /**
-     * @class
-     */
+    function test3(myObjs: {
+        foo: number;
+        bar: boolean;
+        test1: string;
+        test2?: string[];
+    }[]): void;
     class Test12345 {
-        /**
-         * @function
-         * @memberof module:functions~Test12345
-         * @name f
-         * @return {number[]}
-         */
         static f(): number[];
-        /**
-         * @function
-         * @memberof module:functions~Test12345
-         * @variation 1
-         * @name f
-         * @param {string} key
-         * @return {number}
-         */
         static f(key: string): number;
     }
-=======
-declare function test1(a?: number, input: {
-    x: number;
-    y: number;
-}): void;
-
-declare function test2(x: any[], y: any[], z: any[], w: any[][]): void;
-
-declare function test3(myObjs: {
-    foo: number;
-    bar: boolean;
-    test1: string;
-    test2?: string[];
-}[]): void;
-
-declare class Test12345 {
-    static f(): number[];
-    static f(key: string): number;
->>>>>>> 458f5b6d
 }