--- conflicted
+++ resolved
@@ -1,116 +1,40 @@
-<<<<<<< HEAD
-/** @module util
- */
 declare module "util" {
-    /**
-     * @this OtherThing
-     */
-    function doStuff(): void;
-    /**
-     * @class
-     * @abstract
-     */
+    function doStuff(this: OtherThing): void;
     class OtherThing {
-        /**
-         *
-         */
         copy(): void;
     }
-    /**
-     *
-     */
     class Stuff {
-        /**
-         *
-         */
         doStuff(): void;
     }
-    /**
-     *
-     */
+    class BaseClass {
+        baseFunc(): void;
+        baseFuncOverridden(): void;
+    }
+    class DerivedClass extends BaseClass {
+        derivedFunc(): void;
+        baseFuncOverridden(): void;
+    }
     class Things {
-        /**
-         *
-         */
         doThings(): void;
-        /**
-         * @method module:util~Things#[foobar1]
-         */
         foobar1?(): void;
-        /**
-         * @type {Number}
-         * @name module:util~Things#[foobar2]
-         */
         foobar2?: number;
     }
     /**
      * Deep class #1
-     *
-     * @class
-=======
-declare function doStuff(this: OtherThing): void;
-
-declare class OtherThing {
-    copy(): void;
-}
-
-declare class Stuff {
-    doStuff(): void;
-}
-
-declare class BaseClass {
-    baseFunc(): void;
-    baseFuncOverridden(): void;
-}
-
-declare class DerivedClass extends BaseClass {
-    derivedFunc(): void;
-    baseFuncOverridden(): void;
-}
-
-declare class Things {
-    doThings(): void;
-    foobar1?(): void;
-    foobar2?: number;
-}
-
-/**
- * Deep class #1
- */
-declare class DeepClass1 {
-    constructor();
-}
-
-declare namespace DeepClass1 {
-    /**
-     * Deep class #2
->>>>>>> 458f5b6d
      */
     class DeepClass1 {
         constructor();
     }
     namespace DeepClass1 {
         /**
-<<<<<<< HEAD
          * Deep class #2
-         *
-         * @class
-=======
-         * Deep class #3
->>>>>>> 458f5b6d
          */
         class DeepClass2 {
             constructor();
         }
         namespace DeepClass2 {
             /**
-<<<<<<< HEAD
              * Deep class #3
-             *
-             * @class
-=======
-             * Deep class #4
->>>>>>> 458f5b6d
              */
             class DeepClass3 {
                 constructor();
@@ -118,8 +42,6 @@
             namespace DeepClass3 {
                 /**
                  * Deep class #4
-                 *
-                 * @class
                  */
                 class DeepClass4 {
                     constructor();
@@ -127,38 +49,12 @@
             }
         }
     }
-<<<<<<< HEAD
-    /**
-     * @class MyClass
-     * @param {string} message
-     * @returns {MyClass}
-     */
-=======
-}
-
-declare module "util" {
->>>>>>> 458f5b6d
     class MyClass {
         constructor(message: string);
         message: string;
     }
     /**
      * GitGraph
-<<<<<<< HEAD
-     * @constructor
-     * @param {object} options - GitGraph options
-     * @param {string} [options.elementId = "gitGraph"] - Id of the canvas container
-     * @param {Template|string|object} [options.template] - Template of the graph
-     * @param {string} [options.author = "Sergio Flores <saxo-guy@epic.com>"] - Default author for commits
-     * @param {string} [options.mode = (null|"compact")]  - Display mode
-     * @param {HTMLElement} [options.canvas] - DOM canvas (ex: document.getElementById("id"))
-     * @param {string} [options.orientation = ("vertical-reverse"|"horizontal"|"horizontal-reverse")] - Graph orientation
-     * @param {boolean} [options.reverseArrow = false] - Make arrows point to ancestors if true
-     * @param {number} [options.initCommitOffsetX = 0] - Add custom offsetX to initial commit.
-     * @param {number} [options.initCommitOffsetY = 0] - Add custom offsetY to initial commit.
-     * @param {HTMLElement} [options.tooltipContainer = document.body] - HTML Element containing tooltips in compact mode.
-     * @this GitGraph
-=======
      * @param options - GitGraph options
      * @param [options.elementId = "gitGraph"] - Id of the canvas container
      * @param [options.template] - Template of the graph
@@ -170,7 +66,6 @@
      * @param [options.initCommitOffsetX = 0] - Add custom offsetX to initial commit.
      * @param [options.initCommitOffsetY = 0] - Add custom offsetY to initial commit.
      * @param [options.tooltipContainer = document.body] - HTML Element containing tooltips in compact mode.
->>>>>>> 458f5b6d
      */
     class GitGraph {
         constructor(options: {
@@ -189,20 +84,10 @@
     type Something = boolean;
     interface MyThing extends Stuff, Things {
     }
-<<<<<<< HEAD
-    /**
-     * @class
-     * @extends OtherThing
-     * @mixes Stuff
-     * @mixes Things
-     */
-=======
->>>>>>> 458f5b6d
     class MyThing extends OtherThing implements Stuff, Things {
         /**
          * Constructs!
-         * @param {...number} a - The number.
-         * @private
+         * @param a - The number.
          */
         private constructor(...a: number[]);
         /**
@@ -282,13 +167,5 @@
          */
         D: string;
         static me: number;
-<<<<<<< HEAD
-=======
-        /**
-         * @param other - To copy from.
-         */
-        copy(other: OtherThing): void;
->>>>>>> 458f5b6d
     }
-}
-
+}